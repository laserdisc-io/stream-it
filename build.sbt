val scala = "2.12.10"

val scalacOpts = Seq(
  "-deprecation", // Emit warning and location for usages of deprecated APIs.
  "-encoding",
  "utf-8", // Specify character encoding used by source files.
  "-explaintypes", // Explain type errors in more detail.
  "-feature", // Emit warning and location for usages of features that should be imported explicitly.
  "-language:existentials", // Existential types (besides wildcard types) can be written and inferred
  "-language:experimental.macros", // Allow macro definition (besides implementation and application)
  "-language:higherKinds", // Allow higher-kinded types
  "-language:implicitConversions", // Allow definition of implicit functions called views
  "-unchecked", // Enable additional warnings where generated code depends on assumptions.
  "-Xcheckinit", // Wrap field accessors to throw an exception on uninitialized access.
  "-Xfatal-warnings", // Fail the compilation if there are any warnings.
  "-Xfuture", // Turn on future language features.
  "-Xlint:adapted-args", // Warn if an argument list is modified to match the receiver.
  "-Xlint:by-name-right-associative", // By-name parameter of right associative operator.
  "-Xlint:delayedinit-select", // Selecting member of DelayedInit.
  "-Xlint:doc-detached", // A Scaladoc comment appears to be detached from its element.
  "-Xlint:inaccessible", // Warn about inaccessible types in method signatures.
  "-Xlint:infer-any", // Warn when a type argument is inferred to be `Any`.
  "-Xlint:missing-interpolator", // A string literal appears to be missing an interpolator id.
  "-Xlint:nullary-override", // Warn when non-nullary `def f()' overrides nullary `def f'.
  "-Xlint:nullary-unit", // Warn when nullary methods return Unit.
  "-Xlint:option-implicit", // Option.apply used implicit view.
  "-Xlint:package-object-classes", // Class or object defined in package object.
  "-Xlint:poly-implicit-overload", // Parameterized overloaded implicit methods are not visible as view bounds.
  "-Xlint:private-shadow", // A private field (or class parameter) shadows a superclass field.
  "-Xlint:stars-align", // Pattern sequence wildcard must align with sequence component.
  "-Xlint:type-parameter-shadow", // A local type parameter shadows a type already in scope.
  "-Xlint:unsound-match", // Pattern match may not be typesafe.
  "-Yno-adapted-args", // Do not adapt an argument list (either by inserting () or creating a tuple) to match the receiver.
  "-Ypartial-unification", // Enable partial unification in type constructor inference
  "-Ywarn-dead-code", // Warn when dead code is identified.
  "-Ywarn-inaccessible", // Warn about inaccessible types in method signatures.
  "-Ywarn-infer-any", // Warn when a type argument is inferred to be `Any`.
  "-Ywarn-nullary-override", // Warn when non-nullary `def f()' overrides nullary `def f'.
  "-Ywarn-nullary-unit", // Warn when nullary methods return Unit.
  "-Ywarn-numeric-widen" // Warn when numerics are widened.
)

lazy val customResolvers = Seq(
  Resolver.bintrayRepo("ovotech", "maven"),
  "Confluent" at "https://packages.confluent.io/maven/"
)

val V = new {
  val scalatest      = "3.1.0"
  val kindProjector  = "0.10.3"
  val silencer       = "1.4.2"
  val cats           = "2.1.0"
<<<<<<< HEAD
  val catsEffect     = "2.0.0"
  val fs2            = "2.2.2"
=======
  val catsEffect     = "2.1.0"
  val fs2            = "2.2.1"
>>>>>>> f8bb5530
  val logEffect      = "0.12.1"
  val refined        = "0.9.12"
  val logbackClassic = "1.2.3"
  val fs2Kafka       = "1.0.0"
  val circe          = "0.12.3"
  val circeOptics    = "0.12.0"
  val laserdisc      = "0.3.0"
  val http4s         = "0.20.17"
  val confluent      = "5.3.2"
  val avro           = "1.9.1"
  val prometheus     = "0.9.0-M5"
  val diffson        = "4.0.1"
}

lazy val appDependencies = Seq(
  "com.github.ghik"         %% "silencer-lib"        % V.silencer,
  "org.typelevel"           %% "cats-core"           % V.cats,
  "org.typelevel"           %% "cats-effect"         % V.catsEffect,
  "io.laserdisc"            %% "log-effect-core"     % V.logEffect,
  "io.laserdisc"            %% "log-effect-fs2"      % V.logEffect,
  "co.fs2"                  %% "fs2-core"            % V.fs2,
  "eu.timepit"              %% "refined"             % V.refined,
  "com.github.fd4s"         %% "fs2-kafka"           % V.fs2Kafka,
  "org.apache.avro"         % "avro"                 % V.avro,
  "io.laserdisc"            %% "log-effect-core"     % V.logEffect,
  "io.laserdisc"            %% "log-effect-fs2"      % V.logEffect,
  "io.circe"                %% "circe-core"          % V.circe,
  "io.circe"                %% "circe-generic"       % V.circe,
  "io.circe"                %% "circe-parser"        % V.circe,
  "io.circe"                %% "circe-optics"        % V.circeOptics,
  "com.github.ghik"         %% "silencer-lib"        % V.silencer,
  "io.laserdisc"            %% "laserdisc-core"      % V.laserdisc,
  "io.laserdisc"            %% "laserdisc-fs2"       % V.laserdisc,
  "org.http4s"              %% "http4s-dsl"          % V.http4s,
  "org.http4s"              %% "http4s-circe"        % V.http4s,
  "org.http4s"              %% "http4s-blaze-client" % V.http4s,
  "org.lyranthe.prometheus" %% "client"              % V.prometheus,
  "org.gnieh"               %% "diffson-circe"       % V.diffson,
  "ch.qos.logback"          % "logback-classic"      % V.logbackClassic % Test,
  "org.scalatest"           %% "scalatest"           % V.scalatest % Test
) map (_.withSources)

lazy val noSourceAppDependencies = Seq(
  "io.confluent" % "kafka-avro-serializer" % V.confluent,
)

lazy val compilerPluginsDependencies = Seq(
  compilerPlugin(
    "org.typelevel" %% "kind-projector" % V.kindProjector cross CrossVersion.binary
  ),
  compilerPlugin("com.github.ghik" %% "silencer-plugin" % V.silencer)
)

lazy val root = project
  .in(file("."))
  .settings(
    name                := "stream-it",
    scalaVersion        := scala,
    scalacOptions       ++= scalacOpts,
    organization        := "io.laserdisc",
    resolvers           ++= customResolvers,
    libraryDependencies ++= appDependencies ++ noSourceAppDependencies ++ compilerPluginsDependencies,
    addCommandAlias("format", ";scalafmt;test:scalafmt;scalafmtSbt"),
    addCommandAlias(
      "updates",
      ";dependencyUpdates; reload plugins; dependencyUpdates;reload return"
    ),
    addCommandAlias("fullBuild", ";checkFormat;clean;test"),
    addCommandAlias(
      "fullCiBuild",
      ";set scalacOptions in ThisBuild ++= Seq(\"-opt:l:inline\", \"-opt-inline-from:**\");fullBuild"
    ),
    addCommandAlias(
      "checkFormat",
      ";scalafmtCheck;test:scalafmtCheck;scalafmtSbtCheck"
    )
  )<|MERGE_RESOLUTION|>--- conflicted
+++ resolved
@@ -50,13 +50,8 @@
   val kindProjector  = "0.10.3"
   val silencer       = "1.4.2"
   val cats           = "2.1.0"
-<<<<<<< HEAD
-  val catsEffect     = "2.0.0"
-  val fs2            = "2.2.2"
-=======
   val catsEffect     = "2.1.0"
   val fs2            = "2.2.1"
->>>>>>> f8bb5530
   val logEffect      = "0.12.1"
   val refined        = "0.9.12"
   val logbackClassic = "1.2.3"
