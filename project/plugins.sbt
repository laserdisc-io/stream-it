--- conflicted
+++ resolved
@@ -1,9 +1,4 @@
 addSbtCoursier
-<<<<<<< HEAD
-addSbtPlugin("org.scalameta"     % "sbt-scalafmt"              % "2.0.0")
-addSbtPlugin("com.typesafe.sbt" % "sbt-native-packager"       % "1.3.25")
-=======
-addSbtPlugin("com.geirsson"     % "sbt-scalafmt"              % "1.5.1")
+addSbtPlugin("org.scalameta"    % "sbt-scalafmt"              % "2.0.0")
 addSbtPlugin("com.typesafe.sbt" % "sbt-native-packager"       % "1.4.0")
->>>>>>> 74caedcb
 addSbtPlugin("com.github.cb372" % "sbt-explicit-dependencies" % "0.2.10")